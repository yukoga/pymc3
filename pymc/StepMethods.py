from __future__ import division

import numpy as np
from utils import msqrt, check_type, round_array, float_dtypes, integer_dtypes, bool_dtypes, safe_len, find_generations, logp_of_set
from numpy import ones, zeros, log, shape, cov, ndarray, inner, reshape, sqrt, any, array, all, abs, exp, where, isscalar, iterable
from numpy.linalg.linalg import LinAlgError
from numpy.random import randint, random
from numpy.random import normal as rnormal
from numpy.random import poisson as rpoisson
from PyMCObjects import Stochastic, Potential, Deterministic
from Container import Container
from Node import ZeroProbability, Node, Variable, StochasticBase
from pymc.decorators import prop
from copy import copy
from InstantiationDecorators import deterministic
import pdb, warnings, sys
import inspect

__docformat__='reStructuredText'

# Changeset history
# 22/03/2007 -DH- Added a _state attribute containing the name of the attributes that make up the state of the step method, and a method to return that state in a dict. Added an id.
# TODO: Test cases for binary and discrete Metropolises.

conjugate_Gibbs_competence = 0
nonconjugate_Gibbs_competence = 0

class AdaptationError(ValueError): pass

__all__=['DiscreteMetropolis', 'Metropolis', 'StepMethod', 'assign_method',  'pick_best_methods', 'StepMethodRegistry', 'NoStepper', 'BinaryMetropolis', 'AdaptiveMetropolis','Gibbs','conjugate_Gibbs_competence', 'nonconjugate_Gibbs_competence', 'DrawFromPrior', 'TWalk']

StepMethodRegistry = []

def pick_best_methods(stochastic):
    """
    Picks the StepMethods best suited to handle
    a stochastic variable.
    """

    # Keep track of most competent methohd
    max_competence = 0
    # Empty set of appropriate StepMethods
    best_candidates = set([])

    # Loop over StepMethodRegistry
    for method in StepMethodRegistry:

        # Parse method and its associated competence
        try:
            competence = method.competence(stochastic)
        except:
#             print '\n\tWarning, there was an error while step method %s assessed its competence \n \
# \tto handle stochastic %s. It is being excluded from consideration.\n' \
#                     %(method.__name__, stochastic)
            competence = 0

        # If better than current best method, promote it
        if competence > max_competence:
            best_candidates = set([method])
            max_competence = competence

        # If same competence, add it to the set of best methods
        elif competence == max_competence:
            best_candidates.add(method)

    if max_competence<=0:
        raise ValueError, 'Maximum competence reported for stochastic %s is <= 0... you may need to write a custom step method class.' % stochastic.__name__

    # print s.__name__ + ': ', best_candidates, ' ', max_competence
    return best_candidates

def assign_method(stochastic, scale=None):
    """
    Returns a step method instance to handle a
    variable. If several methods have the same competence,
    it picks one arbitrarily (using set.pop()).
    """

    # Retrieve set of best candidates
    best_candidates = pick_best_methods(stochastic)

    # Randomly grab and appropriate method
    method = best_candidates.pop()

    failure_header = """Failed attempting to automatically assign step method class %s
to stochastic variable %s. Try setting %s's competence method to return 0
and manually assigning it when appropriate. See the user guide.

Error message: """%(method.__name__, stochastic.__name__, method.__name__)

    try:
        if scale:
            out = method(stochastic, scale = scale)
        else:
            out = method(stochastic)
    except:
        a,b,c = sys.exc_info()
        raise a, failure_header + b.message, c
    return out



class StepMethodMeta(type):
    """
    Automatically registers new step methods if they can be automatically assigned:
    if their init method has one and only one required argument.
    """
    def __init__(cls, name, bases, dict):
        type.__init__(cls, name, bases, dict)
        args, varargs, varkw, defaults = inspect.getargspec(cls.__init__)
        auto_assignment_OK = False
        if len(args) == 2:
            auto_assignment_OK = True
        elif len(args)>2:
            if defaults is not None:
                if len(defaults) == len(args)-2:
                    auto_assignment_OK = True
        elif len(args) == 1 and varargs is not None:
            auto_assignment_OK = True

        if auto_assignment_OK:
            StepMethodRegistry.append(cls)


class StepMethod(object):
    """
    This object knows how to make Stochastics take single MCMC steps.
    Its step() method will be called by Model at every MCMC iteration.

    :Parameters:
          -variables : list, array or set
            Collection of PyMCObjects

          - verbose (optional) : integer
            Level of output verbosity: 0=none, 1=low, 2=medium, 3=high. Setting to none (Default) allows verbosity to be set by sampler.

    Externally-accessible attributes:
      stochastics:   The Stochastics over which self has jurisdiction which have observed = False.
      children: The combined children of all Variables over which self has jurisdiction.
      parents:  The combined parents of all Nodes over which self has jurisdiction, as a set.
      loglike:  The summed log-probability of self's children conditional on all of self's
                  Variables' current values. These will be recomputed only as necessary.
                  This descriptor should eventually be written in C.

    Externally accesible methods:
      sample(): A single MCMC step for all the Stochastics over which self has
        jurisdiction. Must be overridden in subclasses.
      tune(): Tunes proposal distribution widths for all self's Stochastics.
      competence(s): Examines Stochastic instance s and returns self's
        competence to handle it, on a scale of 0 to 3.

    To instantiate a StepMethod called S with jurisdiction over a
    sequence/set N of Nodes:

      >>> S = StepMethod(N)

    :SeeAlso: Metropolis, Sampler.
    """

    __metaclass__ = StepMethodMeta

    def __init__(self, variables, verbose=None, tally=False):
        # StepMethod initialization

        if not iterable(variables) or isinstance(variables, Node):
            variables = [variables]

        self.stochastics = set()
        self.children = set()
        self.parents = set()
        self.tally = tally

        self._state = []
        self._tuning_info = []
        self.verbose = verbose

        # File away the variables
        for variable in variables:
            # Sort.

            if isinstance(variable,Stochastic) and not variable.observed:
                self.stochastics.add(variable)

        if len(self.stochastics)==0:
            raise ValueError, 'No stochastics provided.'

        # Find children, no need to find parents; each variable takes care of those.
        for variable in variables:
            self.children |= variable.children
            for parent in variable.parents.itervalues():
                if isinstance(parent, Variable):
                    self.parents.add(parent)

        self.children = set([])
        self.parents = set([])
        for s in self.stochastics:
            self.children |= s.extended_children
            self.parents |= s.extended_parents

        # Remove own stochastics from children and parents.
        self.children -= self.stochastics
        self.parents -= self.stochastics

        # self.markov_blanket is a list, because we want self.stochastics to have the chance to
        # raise ZeroProbability exceptions before self.children.
        self.markov_blanket = list(self.stochastics)+list(self.children)

        # ID string for verbose feedback
        self._id = self.__class__.__name__ + '_' + '_'.join([s.__name__ for s in self.stochastics])

    def step(self):
        """
        Specifies single step of step method.
        Must be overridden in subclasses.
        """
        pass

    @staticmethod
    def competence(s):
        """
        This function is used by Sampler to determine which step method class
        should be used to handle stochastic variables.

        Return value should be a competence
        score from 0 to 3, assigned as follows:

        0:  I can't handle that variable.
        1:  I can handle that variable, but I'm a generalist and
            probably shouldn't be your top choice (Metropolis
            and friends fall into this category).
        2:  I'm designed for this type of situation, but I could be
            more specialized.
        3:  I was made for this situation, let me handle the variable.

        In order to be eligible for inclusion in the registry, a sampling
        method's init method must work with just a single argument, a
        Stochastic object.

        If you want to exclude a particular step method from
        consideration for handling a variable, do this:

        Competence functions MUST be called 'competence' and be decorated by the
        '@staticmethod' decorator. Example:

            @staticmethod
            def competence(s):
                if isinstance(s, MyStochasticSubclass):
                    return 2
                else:
                    return 0

        :SeeAlso: pick_best_methods, assign_method
        """
        return 0


    def tune(self, *args, **kwargs):
        return False

    def _get_loglike(self):
        # Fetch log-probability (as sum of childrens' log probability)
        sum = logp_of_set(self.children)
        if self.verbose>1:
            print '\t' + self._id + ' Current log-likelihood ', sum
        return sum

    # Make get property for retrieving log-probability
    loglike = property(fget = _get_loglike, doc="The summed log-probability of all stochastic variables that depend on \n self.stochastics, with self.stochastics removed.")

    def _get_logp_plus_loglike(self):
        sum = logp_of_set(self.markov_blanket)
        if self.verbose>1:
            print '\t' + self._id + ' Current log-likelihood plus current log-probability', sum
        return sum

    # Make get property for retrieving log-probability
    logp_plus_loglike = property(fget = _get_logp_plus_loglike, doc="The summed log-probability of all stochastic variables that depend on \n self.stochastics, and self.stochastics.")

    def current_state(self):
        """Return a dictionary with the current value of the variables defining
        the state of the step method."""
        state = {}
        for s in self._state:
            state[s] = getattr(self, s)
        return state


    @prop
    def ratio():
        """Acceptance ratio"""
        def fget(self):
            return self.accepted/(self.accepted + self.rejected)
        return locals()

class NoStepper(StepMethod):
    """
    Step and tune methods do nothing.

    Useful for holding stochastics constant without setting observed=True.
    """
    def step(self):
        pass
    def tune(self, *args, **kwargs):
        pass

# The default StepMethod, which Model uses to handle singleton stochastics.
class Metropolis(StepMethod):
    """
    The default StepMethod, which Model uses to handle singleton, continuous variables.

    Applies the one-at-a-time Metropolis-Hastings algorithm to the Stochastic over which self has jurisdiction.

    To instantiate a Metropolis called M with jurisdiction over a Stochastic P:

      >>> M = Metropolis(P, scale=1, proposal_sd=None, dist=None)

    :Arguments:
    - s : Stochastic
            The variable over which self has jurisdiction.

    - scale (optional) : number
            The proposal jump width is set to scale * variable.value.

    - proposal_sd (optional) : number or vector
            The proposal jump width is set to proposal_sd.

    - proposal_distribution (optional) : string
            The proposal distribution. May be 'Normal', 'RoundedNormal', 'Bernoulli',
            'Prior' or None. If None is provided, a proposal distribution is chosen
            by examining P.value's type.

    - verbose (optional) : None or integer
            Level of output verbosity: 0=none, 1=low, 2=medium, 3=high. Setting to none allows verbosity to be turned on by sampler.

    :SeeAlso: StepMethod, Sampler.
    """

    def __init__(self, stochastic, scale=1., proposal_sd=None, proposal_distribution=None, verbose=None, tally=True):
        # Metropolis class initialization

        # Initialize superclass
        StepMethod.__init__(self, [stochastic], tally=tally)

        # Initialize hidden attributes
        self.adaptive_scale_factor = 1.
        self.accepted = 0.
        self.rejected = 0.
        self._state = ['rejected', 'accepted', 'adaptive_scale_factor', 'proposal_sd', 'proposal_distribution']
        self._tuning_info = ['adaptive_scale_factor']

        # Set public attributes
        self.stochastic = stochastic
        if verbose is not None:
            self.verbose = verbose
        else:
            self.verbose = stochastic.verbose

        # Avoid zeros when setting proposal variance
        if proposal_sd is not None:
            self.proposal_sd = proposal_sd
        else:
            if all(self.stochastic.value != 0.):
                self.proposal_sd = ones(shape(self.stochastic.value)) * abs(self.stochastic.value) * scale
            else:
                self.proposal_sd = ones(shape(self.stochastic.value)) * scale

        # Initialize proposal deviate with array of zeros
        self.proposal_deviate = zeros(shape(self.stochastic.value), dtype=float)

        # Determine size of stochastic
        if isinstance(self.stochastic.value, ndarray):
            self._len = len(self.stochastic.value.ravel())
        else:
            self._len = 1

        # If no dist argument is provided, assign a proposal distribution automatically.
        if not proposal_distribution:

            # Pick Gaussian by default
            self.proposal_distribution = "Normal"

        else:
            self.proposal_distribution = proposal_distribution

    @staticmethod
    def competence(s):
        """
        The competence function for Metropolis
        """
        if s.dtype is None:
            return .5

        if not s.dtype in float_dtypes:
            # If the stochastic's binary or discrete, I can't do it.
            return 0
        else:
            return 1

    def hastings_factor(self):
        """
        If this is a Metropolis-Hastings method (proposal is not symmetric random walk),
        this method should return log(back_proposal) - log(forward_proposal).
        """
        return 0.

    def step(self):
        """
        The default step method applies if the variable is floating-point
        valued, and is not being proposed from its prior.
        """

        # Probability and likelihood for s's current value:

        if self.verbose>1:
            print
            print self._id + ' getting initial logp.'

        if self.proposal_distribution == "Prior":
            logp = self.loglike
        else:
            logp = self.logp_plus_loglike

        if self.verbose>1:
            print self._id + ' proposing.'

        # Sample a candidate value
        self.propose()

        # Probability and likelihood for s's proposed value:
        try:
            if self.proposal_distribution == "Prior":
                logp_p = self.loglike
                # Check for weirdness before accepting jump
                self.stochastic.logp
            else:
                logp_p = self.logp_plus_loglike

        except ZeroProbability:

            # Reject proposal
            if self.verbose>1:
                print self._id + ' rejecting due to ZeroProbability.'
            self.reject()

            # Increment rejected count
            self.rejected += 1

            if self.verbose>1:
                print self._id + ' returning.'
            return

        if self.verbose>1:
            print 'logp_p - logp: ', logp_p - logp

        HF = self.hastings_factor()

        # Evaluate acceptance ratio
        if log(random()) > logp_p - logp + HF:

            # Revert s if fail
            self.reject()

            # Increment rejected count
            self.rejected += 1
            if self.verbose > 1:
                print self._id + ' rejecting'
        else:
            # Increment accepted count
            self.accepted += 1
            if self.verbose > 1:
                print self._id + ' accepting'

        if self.verbose > 1:
            print self._id + ' returning.'

    def tune(self, *args, **kwargs):
        if self.proposal_distribution == "Prior":
            return False
        else:
            return StepMethod.tune(self, *args, **kwargs)

    def reject(self):
        # Sets current s value to the last accepted value
        # self.stochastic.value = self.stochastic.last_value
        self.stochastic.revert()

    def propose(self):
        """
        This method is called by step() to generate proposed values
        if self.proposal_distribution is "Normal" (i.e. no proposal specified).
        """
        if self.proposal_distribution == "Normal":
            self.stochastic.value = rnormal(self.stochastic.value, self.adaptive_scale_factor * self.proposal_sd)
        elif self.proposal_distribution == "Prior":
            self.stochastic.random()

    def tune(self, divergence_threshold=1e10, verbose=0):
        """
        Tunes the scaling parameter for the proposal distribution
        according to the acceptance rate of the last k proposals:

        Rate    Variance adaptation
        ----    -------------------
        <0.001        x 0.1
        <0.05         x 0.5
        <0.2          x 0.9
        >0.5          x 1.1
        >0.75         x 2
        >0.95         x 10

        This method is called exclusively during the burn-in period of the
        sampling algorithm.

        May be overridden in subclasses.
        """
        
        if self.verbose is not None:
            verbose = self.verbose

        # Verbose feedback
        if verbose > 0:
            print '\t%s tuning:' % self._id

        # Flag for tuning state
        tuning = True

        # Calculate recent acceptance rate
        if not (self.accepted + self.rejected): return tuning
        acc_rate = self.accepted / (self.accepted + self.rejected)


        # Switch statement
        if acc_rate<0.001:
            # reduce by 90 percent
            self.adaptive_scale_factor *= 0.1
        elif acc_rate<0.05:
            # reduce by 50 percent
            self.adaptive_scale_factor *= 0.5
        elif acc_rate<0.2:
            # reduce by ten percent
            self.adaptive_scale_factor *= 0.9
        elif acc_rate>0.95:
            # increase by factor of ten
            self.adaptive_scale_factor *= 10.0
        elif acc_rate>0.75:
            # increase by double
            self.adaptive_scale_factor *= 2.0
        elif acc_rate>0.5:
            # increase by ten percent
            self.adaptive_scale_factor *= 1.1
        else:
            tuning = False

        # Re-initialize rejection count
        self.rejected = 0.
        self.accepted = 0.

        # More verbose feedback, if requested
        if verbose > 0:
            if hasattr(self, 'stochastic'):
                print '\t\tvalue:', self.stochastic.value
            print '\t\tacceptance rate:', acc_rate
            print '\t\tadaptive scale factor:', self.adaptive_scale_factor
            print

        return tuning



class Gibbs(Metropolis):
    """
    Base class for the Gibbs step methods
    """
    def __init__(self, stochastic, verbose=None):
        Metropolis.__init__(self, stochastic, verbose=verbose, tally=False)

    # Override Metropolis's competence.
    competence = classmethod(StepMethod.competence)

    def step(self):
        if not self.conjugate:
            logp = self.stochastic.logp

        self.propose()

        if not self.conjugate:

            try:
                logp_p = self.stochastic.logp
            except ZeroProbability:
                self.reject()

            if log(np.random.random()) > logp_p - logp:
                self.reject()

    def tune(self, *args, **kwargs):
        return False

    def propose(self):
        raise NotImplementedError, 'The Gibbs class has to be subclassed, it is not usable directly.'


class DrawFromPrior(StepMethod):
    """
    Handles dataless submodels.
    """
    def __init__(self, variables, generations, verbose=None):
        StepMethod.__init__(self, variables, verbose, tally=False)
        self.generations = generations

    def step(self):
        for generation in self.generations:
            for s in generation:
                s.rand()

    @classmethod
    def competence(s):
        # Dataless gets assigned specially before other step methods.
        return 0


class NoStepper(StepMethod):
    """
    Step and tune methods do nothing.

    Useful for holding stochastics constant without setting observed=True.
    """
    def step(self, *args, **kwargs):
        pass
    def tune(self, *args, **kwargs):
        return False

class DiscreteMetropolis(Metropolis):
    """
    Just like Metropolis, but rounds the variable's value.
    Good for discrete stochastics.
    """
<<<<<<< HEAD
    def __init__(self, stochastic, scale=1., proposal_sd=None, proposal_distribution="Poisson", positive=False, verbose=0, tally=True):
=======

    def __init__(self, stochastic, scale=1., proposal_sd=None, proposal_distribution="Poisson", positive=False, verbose=None, tally=True):
>>>>>>> 1b5d23d6
        # DiscreteMetropolis class initialization

        # Initialize superclass
        Metropolis.__init__(self, stochastic, scale=scale, proposal_sd=proposal_sd, proposal_distribution=proposal_distribution, verbose=verbose, tally=tally)

        # Flag for positive-only values
        self._positive = positive

    @staticmethod
    def competence(stochastic):
        """
        The competence function for DiscreteMetropolis.
        """
        if stochastic.dtype in integer_dtypes:
            return 1
        else:
            return 0


    def propose(self):
        # Propose new values using normal distribution

        if self.proposal_distribution == "Normal":

            # New normal deviate, centred on current value
            new_val = rnormal(self.stochastic.value, self.adaptive_scale_factor * self.proposal_sd)

            # Round before setting proposed value
            self.stochastic.value = round_array(new_val)

        elif self.proposal_distribution == "Poisson":

            k = shape(self.stochastic.value)
            # Add or subtract (equal probability) Poisson sample
            new_val = self.stochastic.value + rpoisson(self.adaptive_scale_factor * self.proposal_sd) * (-ones(k))**(random(k)>0.5)

            if self._positive:
                # Enforce positive values
                self.stochastic.value = abs(new_val)
            else:
                self.stochastic.value = new_val

        elif self.proposal_distribution == "Prior":
            self.stochastic.random()



class BinaryMetropolis(Metropolis):
    """
    Like Metropolis, but with a modified step() method.
    Good for binary variables.

    """

    def __init__(self, stochastic, p_jump=.1, proposal_distribution=None, verbose=None, tally=True):
        # BinaryMetropolis class initialization

        # Initialize superclass
        Metropolis.__init__(self, stochastic, proposal_distribution=proposal_distribution, verbose=verbose, tally=tally)

        self._state.remove('proposal_sd')

        # adaptive_scale_factor controls the jump probability
        self.adaptive_scale_factor = log(1.-p_jump) / log(.5)

    @staticmethod
    def competence(stochastic):
        """
        The competence function for Binary One-At-A-Time Metropolis
        """
        if stochastic.dtype in bool_dtypes:
            return 1
        else:
            return 0

    def step(self):
        if not isscalar(self.stochastic.value):
            Metropolis.step(self)
        else:

            # See what log-probability of True is.
            self.stochastic.value = True

            try:
                logp_true = self.logp_plus_loglike
            except ZeroProbability:
                self.stochastic.value = False
                return

            # See what log-probability of False is.
            self.stochastic.value = False

            try:
                logp_false = self.logp_plus_loglike
            except ZeroProbability:
                self.stochastic.value = True
                return

            # Test
            p_true = exp(logp_true)
            p_false = exp(logp_false)

            if self.verbose>1:
                print """%s step information:
    - logp_true: %f
    - logp_false: %f
    - p_true: %f
    - p_false: %f
                """ % (self._id, logp_true, logp_false, p_true, p_false)

            # Stochastically set value according to relative
            # probabilities of True and False
            if random() > p_false / (p_true + p_false):
                if self.verbose > 1:
                    print "%s setting %s's value to True." % (self._id, self.stochastic)
                self.stochastic.value = True
            elif self.verbose > 1:
                print "%s setting %s's value to False." % (self._id, self.stochastic)


    def propose(self):
        # Propose new values

        if self.proposal_distribution == 'Prior':
            self.stochastic.random()
        else:
            # Convert adaptive_scale_factor to a jump probability
            p_jump = 1.-.5**self.adaptive_scale_factor

            rand_array = random(size=shape(self.stochastic.value))
            new_value = copy(self.stochastic.value)
            switch_locs = where(rand_array<p_jump)
            new_value[switch_locs] = True - new_value[switch_locs]
            # print switch_locs, rand_array, new_value, self.stochastic.value
            self.stochastic.value = new_value


class AdaptiveMetropolis(StepMethod):
    """
    The AdaptativeMetropolis (AM) sampling algorithm works like a regular
    Metropolis, with the exception that stochastic parameters are block-updated
    using a multivariate jump distribution whose covariance is tuned during
    sampling. Although the chain is non-Markovian, i.e. the proposal
    distribution is asymmetric, it has correct ergodic properties. See
    (Haario et al., 2001) for details.

    :Parameters:
      - stochastic : PyMC objects
          Stochastic objects to be handled by the AM algorith,

      - cov : array
          Initial guess for the covariance matrix C.

      - delay : int
          Number of steps before the empirical covariance is computed. If greedy
          is True, the algorithm waits for delay accepted steps before computing
          the covariance.

      - scales : dict
          Dictionary containing the scale for each stochastic keyed by name.
          If cov is None, those scales are used to define an initial covariance
          matrix. If neither cov nor scale is given, the initial covariance is
          guessed from the objects value (or trace if available).

      - interval : int
          Interval between covariance updates.

      - greedy : bool
          If True, only the accepted jumps are tallied in the internal trace
          until delay is reached. This is useful to make sure that the empirical
          covariance has a sensible structure.

      - shrink_if_necessary : bool
          If True, the acceptance rate is checked when the step method tunes. If
          the acceptance rate is small, the proposal covariance is shrunk according
          to the folllowing rule:

          if acc_rate < .001:
              self.C *= .01
          elif acc_rate < .01:
              self.C *= .25

      - verbose : int
          Controls the verbosity level.


    :Reference:
      Haario, H., E. Saksman and J. Tamminen, An adaptive Metropolis algorithm,
          Bernouilli, vol. 7 (2), pp. 223-242, 2001.
    """
    def __init__(self, stochastic, cov=None, delay=1000, scales=None, interval=200, greedy=True, shrink_if_necessary=False, verbose=None, tally=False):

        # Verbosity flag
        self.verbose = verbose

        self.accepted = 0
        self.rejected = 0

        if not np.iterable(stochastic) or isinstance(stochastic, Variable):
            stochastic = [stochastic]
        # Initialize superclass
        StepMethod.__init__(self, stochastic, verbose, tally)
        
        self._id = 'AdaptiveMetropolis_'+'_'.join([p.__name__ for p in self.stochastics])
        # State variables used to restore the state in a latter session.
        self._state += ['accepted', 'rejected', '_trace_count', '_current_iter', 'C', 'proposal_sd',
        '_proposal_deviate', '_trace']
        self._tuning_info = ['C']

        self.proposal_sd = None

        # Number of successful steps before the empirical covariance is computed
        self.delay = delay
        # Interval between covariance updates
        self.interval = interval
        # Flag for tallying only accepted jumps until delay reached
        self.greedy = greedy

        # Call methods to initialize
        self.check_type()
        self.dimension()
        self.set_cov(cov, scales)
        self.updateproposal_sd()

        # Keep track of the internal trace length
        # It may be different from the iteration count since greedy
        # sampling can be done during warm-up period.
        self._trace_count = 0
        self._current_iter = 0

        self._proposal_deviate = np.zeros(self.dim)
        self.chain_mean = np.asmatrix(np.zeros(self.dim))
        self._trace = []

        if self.verbose >= 1:
            print "Initialization..."
            print 'Dimension: ', self.dim
            print "C_0: ", self.C
            print "Sigma: ", self.proposal_sd


    @staticmethod
    def competence(stochastic):
        """
        The competence function for AdaptiveMetropolis.
        The AM algorithm is well suited to deal with multivariate
        parameters.
        """
        if not stochastic.dtype in float_dtypes and not stochastic.dtype in integer_dtypes:
            return 0
            # Algorithm is not well-suited to sparse datasets. Dont use if less than
            # 25 percent of values are nonzero
        if np.alen(stochastic.value) == 1:
            return 0
        elif np.alen(stochastic.value) < 5:
            return 2
        elif (len(stochastic.value.nonzero()[0]) > 0.25*len(stochastic.value)):
            return 2
        else:
            return 0


    def set_cov(self, cov=None, scales={}, trace=2000, scaling=50):
        """Define C, the jump distributioin covariance matrix.

        Return:
            - cov,  if cov != None
            - covariance matrix built from the scales dictionary if scales!=None
            - covariance matrix estimated from the stochastics last trace values.
            - covariance matrix estimated from the stochastics value, scaled by
                scaling parameter.
        """

        if cov is not None:
            self.C = cov
        elif scales:
            # Get array of scales
            ord_sc = self.order_scales(scales)
            # Scale identity matrix
            self.C = np.eye(self.dim)*ord_sc
        else:
            try:
                a = self.trace2array(-trace, -1)
                nz = a[:, 0]!=0
                self.C = np.cov(a[nz, :], rowvar=0)
            except:
                ord_sc = []
                for s in self.stochastics:
                    this_value = abs(np.ravel(s.value))
                    if not this_value.any():
                        this_value = [1.]
                    for elem in this_value:
                        ord_sc.append(elem)
                # print len(ord_sc), self.dim
                for i in xrange(len(ord_sc)):
                    if ord_sc[i] == 0:
                        ord_sc[i] = 1
                self.C = np.eye(self.dim)*ord_sc/scaling


    def check_type(self):
        """Make sure each stochastic has a correct type, and identify discrete stochastics."""
        self.isdiscrete = {}
        for stochastic in self.stochastics:
            if stochastic.dtype in integer_dtypes:
                self.isdiscrete[stochastic] = True
            elif stochastic.dtype in bool_dtypes:
                raise 'Binary stochastics not supported by AdaptativeMetropolis.'
            else:
                self.isdiscrete[stochastic] = False


    def dimension(self):
        """Compute the dimension of the sampling space and identify the slices
        belonging to each stochastic.
        """
        self.dim = 0
        self._slices = {}
        for stochastic in self.stochastics:
            if isinstance(stochastic.value, np.matrix):
                p_len = len(stochastic.value.A.ravel())
            elif isinstance(stochastic.value, np.ndarray):
                p_len = len(stochastic.value.ravel())
            else:
                p_len = 1
            self._slices[stochastic] = slice(self.dim, self.dim + p_len)
            self.dim += p_len


    def order_scales(self, scales):
        """Define an array of scales to build the initial covariance.
        If init_scales is None, the scale is taken to be the initial value of
        the stochastics.
        """
        ord_sc = []
        for stochastic in self.stochastics:
            ord_sc.append(np.ravel(scales[stochastic]))
        ord_sc = np.concatenate(ord_sc)

        if np.squeeze(ord_sc).shape[0] != self.dim:
            raise "Improper initial scales, dimension don't match", \
                (np.squeeze(ord_sc), self.dim)
        return ord_sc

    def update_cov(self):
        """Recursively compute the covariance matrix for the multivariate normal
        proposal distribution.

        This method is called every self.interval once self.delay iterations
        have been performed.
        """

        scaling = (2.4)**2/self.dim # Gelman et al. 1996.
        epsilon = 1.0e-5
        chain = np.asarray(self._trace)

        # Recursively compute the chain mean
        self.C, self.chain_mean = self.recursive_cov(self.C, self._trace_count,
            self.chain_mean, chain, scaling=scaling, epsilon=epsilon)

        # Shrink covariance if acceptance rate is too small
        acc_rate = self.accepted / (self.accepted + self.rejected)
        if acc_rate < .001:
            self.C *= .01
        elif acc_rate < .01:
            self.C *= .25
        if self.verbose > 0:
            if acc_rate < .01:
                print '\tAcceptance rate was',acc_rate,'shrinking covariance'
        self.accepted = 0.
        self.rejected = 0.

        if self.verbose > 0:
            print "\tUpdating covariance ...\n", self.C
            print "\tUpdating mean ... ", self.chain_mean

        # Update state
        adjustmentwarning = '\n'+\
        'Covariance was not positive definite and proposal_sd cannot be computed by \n'+ \
        'Cholesky decomposition. The next jumps will be based on the last \n' + \
        'valid covariance matrix. This situation may have arisen because no \n' + \
        'jumps were accepted during the last `interval`. One solution is to \n' + \
        'increase the interval, or specify an initial covariance matrix with \n' + \
        'a smaller variance. For this simulation, each time a similar error \n' + \
        'occurs, proposal_sd will be reduced by a factor .9 to reduce the \n' + \
        'jumps and increase the likelihood of accepted jumps.'

        try:
            self.updateproposal_sd()
        except np.linalg.LinAlgError:
            warnings.warn(adjustmentwarning)
            self.covariance_adjustment(.9)

        self._trace_count += len(self._trace)
        self._trace = []

    def covariance_adjustment(self, f=.9):
        """Multiply self.proposal_sd by a factor f. This is useful when the current proposal_sd is too large and all jumps are rejected.
        """
        self.proposal_sd *= f

    def updateproposal_sd(self):
        """Compute the Cholesky decomposition of self.C."""
        self.proposal_sd = np.linalg.cholesky(self.C)

    def recursive_cov(self, cov, length, mean, chain, scaling=1, epsilon=0):
        r"""Compute the covariance recursively.

        Return the new covariance and the new mean.

        .. math::
            C_k & = \frac{1}{k-1} (\sum_{i=1}^k x_i x_i^T - k\bar{x_k}\bar{x_k}^T)
            C_n & = \frac{1}{n-1} (\sum_{i=1}^k x_i x_i^T + \sum_{i=k+1}^n x_i x_i^T - n\bar{x_n}\bar{x_n}^T)
                & = \frac{1}{n-1} ((k-1)C_k + k\bar{x_k}\bar{x_k}^T + \sum_{i=k+1}^n x_i x_i^T - n\bar{x_n}\bar{x_n}^T)

        :Parameters:
            -  cov : matrix
                Previous covariance matrix.
            -  length : int
                Length of chain used to compute the previous covariance.
            -  mean : array
                Previous mean.
            -  chain : array
                Sample used to update covariance.
            -  scaling : float
                Scaling parameter
            -  epsilon : float
                Set to a small value to avoid singular matrices.
        """
        n = length + len(chain)
        k = length
        new_mean = self.recursive_mean(mean, length, chain)

        t0 = k * np.outer(mean, mean)
        t1 = np.dot(chain.T, chain)
        t2 = n*np.outer(new_mean, new_mean)
        t3 = epsilon * np.eye(cov.shape[0])

        new_cov =  (k-1)/(n-1.)*cov + scaling/(n-1.) * (t0 + t1 - t2 + t3)
        return new_cov, new_mean

    def recursive_mean(self, mean, length, chain):
        r"""Compute the chain mean recursively.

        Instead of computing the mean :math:`\bar{x_n}` of the entire chain,
        use the last computed mean :math:`bar{x_j}` and the tail of the chain
        to recursively estimate the mean.

        .. math::
            \bar{x_n} & = \frac{1}{n} \sum_{i=1}^n x_i
                      & = \frac{1}{n} (\sum_{i=1}^j x_i + \sum_{i=j+1}^n x_i)
                      & = \frac{j\bar{x_j}}{n} + \frac{\sum_{i=j+1}^n x_i}{n}

        :Parameters:
            -  mean : array
                Previous mean.
            -  length : int
                Length of chain used to compute the previous mean.
            -  chain : array
                Sample used to update mean.
        """
        n = length + len(chain)
        return length * mean / n + chain.sum(0)/n


    def propose(self):
        """
        This method proposes values for stochastics based on the empirical
        covariance of the values sampled so far.

        The proposal jumps are drawn from a multivariate normal distribution.
        """

        arrayjump = np.dot(self.proposal_sd, np.random.normal(size=self.proposal_sd.shape[0]))
        if self.verbose > 2:
            print 'Jump :', arrayjump

        # Update each stochastic individually.
        for stochastic in self.stochastics:
            jump = arrayjump[self._slices[stochastic]]
            if np.iterable(stochastic.value):
                jump = np.reshape(arrayjump[self._slices[stochastic]],np.shape(stochastic.value))
            if self.isdiscrete[stochastic]:
                jump = round_array(jump)
            stochastic.value = stochastic.value + jump

    def step(self):
        """
        Perform a Metropolis step.

        Stochastic parameters are block-updated using a multivariate normal
        distribution whose covariance is updated every self.interval once
        self.delay steps have been performed.

        The AM instance keeps a local copy of the stochastic parameter's trace.
        This trace is used to computed the empirical covariance, and is
        completely independent from the Database backend.

        If self.greedy is True and the number of iterations is smaller than
        self.delay, only accepted jumps are stored in the internal
        trace to avoid computing singular covariance matrices.
        """

        # Probability and likelihood for stochastic's current value:
        logp = self.logp_plus_loglike
        if self.verbose > 1:
            print 'Current value: ', self.stoch2array()
            print 'Current likelihood: ', logp

        # Sample a candidate value
        self.propose()

        # Metropolis acception/rejection test
        accept = False
        try:
            # Probability and likelihood for stochastic's proposed value:
            logp_p = self.logp_plus_loglike
            if self.verbose > 2:
                print 'Current value: ', self.stoch2array()
                print 'Current likelihood: ', logp

            if np.log(random()) < logp_p - logp:
                accept = True
                self.accepted += 1
                if self.verbose > 2:
                    print 'Accepted'
            else:
                self.rejected += 1
                if self.verbose > 2:
                    print 'Rejected'
        except ZeroProbability:
            self.rejected += 1
            logp_p = None
            if self.verbose > 2:
                    print 'Rejected with ZeroProbability Error.'

        if (not self._current_iter % self.interval) and self.verbose > 1:
            print "Step ", self._current_iter
            print "\tLogprobability (current, proposed): ", logp, logp_p
            for stochastic in self.stochastics:
                print "\t", stochastic.__name__, stochastic.last_value, stochastic.value
            if accept:
                print "\tAccepted\t*******\n"
            else:
                print "\tRejected\n"
            print "\tAcceptance ratio: ", self.accepted/(self.accepted+self.rejected)

        if self._current_iter == self.delay:
            self.greedy = False

        if not accept:
            self.reject()

        if accept or not self.greedy:
            self.internal_tally()

        if self._current_iter>self.delay and self._current_iter%self.interval==0:
           self.update_cov()

        self._current_iter += 1

    # Please keep reject() factored out- helps RandomRealizations figure out what to do.
    def reject(self):
        for stochastic in self.stochastics:
            # stochastic.value = stochastic.last_value
            stochastic.revert()

    def internal_tally(self):
        """Store the trace of stochastics for the computation of the covariance.
        This trace is completely independent from the backend used by the
        sampler to store the samples."""
        chain = []
        for stochastic in self.stochastics:
            chain.append(np.ravel(stochastic.value))
        self._trace.append(np.concatenate(chain))

    def trace2array(self, i0, i1):
        """Return an array with the trace of all stochastics from index i0 to i1."""
        chain = []
        for stochastic in self.stochastics:
            chain.append(ravel(stochastic.trace.gettrace(slicing=slice(i0,i1))))
        return concatenate(chain)

    def stoch2array(self):
        """Return the stochastic objects as an array."""
        a = np.empty(self.dim)
        for stochastic in self.stochastics:
            a[self._slices[stochastic]] = stochastic.value
        return a


    def tune(self, verbose=0):
        """Tuning is done during the entire run, independently from the Sampler
        tuning specifications. """
        return False


class TWalk(StepMethod):
    """
    The t-walk is a scale-independent, adaptive MCMC algorithm for arbitrary
    continuous distributions and correltation structures. The t-walk maintains two
    independent points in the sample space, and moves are based on proposals that
    are accepted or rejected with a standard M-H acceptance probability on the
    product space. The t-walk is strictly non-adaptive on the product space, but
    displays adaptive behaviour on the original state space. There are four proposal
    distributions (walk, blow, hop, traverse) that together offer an algorithm that
    is effective in sampling distributions of arbitrary scale.

    The t-walk was proposed by J.A. Christen an C. Fox (unpublished manuscript).

    :Parameters:
      - stochastic : Stochastic
          The variable over which self has jurisdiction.
      - kernel_probs (optional) : iterable
          The probabilities of choosing each kernel.
      - walk_theta (optional) : float
          Parameter for the walk move.
      - traverse_theta (optional) : float
          Paramter for the traverse move.
      - verbose (optional) : integer
          Level of output verbosity: 0=none, 1=low, 2=medium, 3=high
      - tally (optional) : bool
          Flag for recording values for trace (Defaults to True).
    """
    def __init__(self, stochastic, kernel_probs=[0.0008, 0.4914, 0.4914, 0.0082, 0.0082], walk_theta=0.5, traverse_theta=4.0, verbose=None, tally=True):

        # Initialize superclass
        StepMethod.__init__(self, [stochastic], verbose=verbose, tally=tally)

    @staticmethod
    def competence(stochastic):
        """
        The competence function for TWalk.
        """
        if stochastic.dtype in integer_dtypes:
            return 0
        else:
            return 1

    def walk(self):
        """Walk proposal kernel"""
        pass

    def hop(self):
        """Hop proposal kernel"""
        pass

    def traverse(self):
        """Traverse proposal kernel"""
        pass

    def beta(self, a):
        """Auxiliary method for traverse proposal"""
        if (random() < (a-1)/(2*a)):
            return exp(1/(a+1)*log(random()))
        else:
            return exp(1/(1-a)*log(random()))

    def blow(self):
        """Blow proposal kernel"""
        pass

class IIDSStepper(StepMethod):
    """
    See written documentation.
    """
    pass<|MERGE_RESOLUTION|>--- conflicted
+++ resolved
@@ -635,12 +635,7 @@
     Just like Metropolis, but rounds the variable's value.
     Good for discrete stochastics.
     """
-<<<<<<< HEAD
-    def __init__(self, stochastic, scale=1., proposal_sd=None, proposal_distribution="Poisson", positive=False, verbose=0, tally=True):
-=======
-
     def __init__(self, stochastic, scale=1., proposal_sd=None, proposal_distribution="Poisson", positive=False, verbose=None, tally=True):
->>>>>>> 1b5d23d6
         # DiscreteMetropolis class initialization
 
         # Initialize superclass
